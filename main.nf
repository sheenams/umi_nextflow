#!/usr/bin/env nextflow
<<<<<<< HEAD
def helpMessage() {
    log.info nfcoreHeader()
    log.info"""
    Usage:
    The typical command for running the pipeline is as follows:
    nextflow run main.nf -profile singularity --assays MONCv1
""".stripIndent()
}
//ToDo: specify assay information 
params.genome = 'GRCh37'
params.assay = 'MONCv1'

// Read in the genome fasta and index
ref_fasta = file(params.genomes[params.genome].ref_fasta, checkIfExists: true)
ref_fasta_fai = file(params.genomes[params.genome].ref_fasta_fai, checkIfExists: true)

bwa_index = Channel.fromPath(params.genomes[params.genome].bwa_index, checkIfExists: true).collect()
ref_fasta_dict = Channel.fromPath(params.genomes[params.genome].ref_fasta_dict, checkIfExists: true).collect()
picard_intervals = file(params.assays[params.assay].picard_intervals, checkIfExists: true)
bed_file = file(params.assays[params.assay].bed_file, checkIfExists: true)

// tupleup the various inputs, defined in nexflow.config
fastq_pair_ch = Channel.fromFilePairs(params.input + '*{1,2}.fastq.gz', flat: true, checkIfExists: true)
//sample_info = file(params.sample_metadata, checkIfExists: true)

//print(sample_info.text)

process bwa {
   //-Y use soft clipping for supplementary alignment
   //-K process INT input bases in each batch regardless of nThreads (for reproducibility)
   //-C append FASTA/FASTQ comment to SAM output
  label "bwa"

  tag "${sample_id}"

  input:
    path ref_fasta
    path bwa_index
    tuple sample_id, fastq1, fastq2 from fastq_pair_ch    
    // The path qualifier should be preferred over file to handle process input and output files when using Nextflow 19.10.0 or later. 
    //tuple val(sample_id), path(fastq1), path(fastq2) from fastq_pair_ch


  output:
    tuple sample_id, "${sample_id}.sam" into align_ch
    //tuple sample_id, path("${sample_id}.sam") into align_ch
    //tuple val(sample_id), path("${sample_id}.sam") into align_ch
    //tuple val(sample_id), path("*.sam") into align_ch

  publishDir params.output, overwrite: true

  cpus 16
  
  script:
  """ 
  bwa mem \
  -R "@RG\\tID:${sample_id}\\tSM:${sample_id}" \
  -K 10000000 \
  -C \
  -Y \
  -t ${task.cpus} \
  ${ref_fasta} \
  ${fastq1} ${fastq2} > ${sample_id}.sam
  """
} 


 process sort_sam {
  //  Sort alignment by query name
   label "picard"

   tag "${sample_id}"

   input: 
    tuple sample_id, path(sam) from align_ch

   output:
    tuple sample_id, "${sample_id}.sorted.bam" into (temp_qc_initial_bam, mate_ch)
  
   memory "32G"
=======

// Setup the various inputs, defined in nexflow.config
fastq_pair_ch = Channel.fromFilePairs(params.input_folder + '*{1,2}.fastq.gz', flat: true)
                       .view()
                       .into{align_input; fastqc_ch}

// Assay specific files
picard_bed_file = file(params.picard_bed)
bed_file = file(params.bed)

// Reference genome is used multiple times
reference_fasta = file(params.ref_fasta)
reference_index = Channel.fromPath(params.ref_index).into { 
  bwa_ref_index;
  bwa_realign_ref_index;
  picard_ref_index;
  qc_ref_index;
  filter_con_ref_index
}


process bwa {
   // Align fastqs
   label 'bwa'
   tag "${sample_id}"
   input:
     file(reference_fasta) from reference_fasta
     file("*") from bwa_ref_index.collect()
     set sample_id, file(fastq1), file(fastq2) from align_input
 
   output:
     set val(sample_id), file('*.bam'), file('*.bai') into align_ch
     set val(sample_id), val("standard"), file('*.bam'), file('*.bai') into qc_standard_bam
 
   publishDir params.output, overwrite: true
   
   script:
   // bwa mem options:
   // -K seed, -C pass tags from FASTQ -> alignment, -Y recommended by GATK?
   """
   bwa mem \
     -R'@RG\\tID:${sample_id}\\tSM:${sample_id}' \
     -K 10000000 \
     -C \
     -Y \
     -t${task.cpus}  \
     ${reference_fasta} ${fastq1} ${fastq2} 2> log.txt \
   | samtools sort -t@${task.cpus} -m4G - -o ${sample_id}.standard.bam
   
   samtools index ${sample_id}.standard.bam
   """
} 

process sort_sam {
   //  Sort alignment by query name
   label 'picard'
   tag "${sample_id}"

   input: 
     set val(sample_id), file(bam), file(bai) from align_ch

   output:
     set val(sample_id), file('*.sorted.bam') into (temp_qc_initial_bam, set_mate_ch)
>>>>>>> cb7ff83c
   
   memory "32GB"

   script:
   """
   picard -Xmx${task.memory.toGiga()}g -Djava.io.tmpdir=./ \
   SortSam \
   I=${bam} \
   O=${sample_id}.sorted.bam \
   SORT_ORDER=queryname
   """
 }

<<<<<<< HEAD
 // ToDo: create alignment image with bwa and picard 

 process fgbio_tuplemateinformation{
=======
process fgbio_setmateinformation{
>>>>>>> cb7ff83c
  //  Adds and/or fixes mate information on paired-end reads
  // tuples the MQ (mate mapping quality), MC (mate cigar string), 
  // ensures all mate-related flag fields are tuple correctly, 
  // and that the mate reference and mate start position are correct.
   label "fgbio"

   tag "${sample_id}"

   input: 
    tuple sample_id, path(bam) from mate_ch

   output:
    tuple sample_id, "${sample_id}.mateinfo.bam" into (mate_info_bam_ch, temp_qc_mate_bam)

   memory "32G"
   publishDir params.output, overwrite: true

   script:
   """
   fgbio -Xmx${task.memory.toGiga()}g -Djava.io.tmpdir=./\
   SetMateInformation \
   --input ${bam} \
   --output ${sample_id}.mateinfo.bam
   """
 }

process fgbio_group_umi {
   // Groups reads together that appear to have come from the same original molecule.
   label "fgbio"

   tag "${sample_id}"

   input: 
    tuple sample_id, path(bam) from mate_info_bam_ch

   output:
<<<<<<< HEAD
    tuple sample_id, "${sample_id}.grpumi.bam" into (grp_umi_bam_ch, temp_qc_grp_umi_bam)
    tuple sample_id, "${sample_id}.grpumi.histogram" into histogram_ch
=======
     set val(sample_id), file('*.grpumi.bam') into grp_umi_bam_ch
     file('*.grpumi.histogram') into histogram_ch
>>>>>>> cb7ff83c

   memory "32G"
   publishDir params.output, overwrite: true

   publishDir params.output, overwrite: true

   script:
   """
   fgbio -Xmx${task.memory.toGiga()}g -Djava.io.tmpdir=./\
   GroupReadsByUmi \
   --input=${bam} \
   --output=${sample_id}.grpumi.bam \
   --family-size-histogram=${sample_id}.grpumi.histogram \
   --strategy=adjacency
   """
 }
<<<<<<< HEAD
  
 process fgbio_callconsensus{
   //  Combined each tuple of reads to generate consensus reads
   //    1. base qualities are adjusted
   //   2. consensus sequence called for all reads with the same UMI, base-by-base.
   //    3. consensus raw base quality is modified by incorporating the probability of an error prior to
   //   calls each end of a pair independently, and does not jointly call bases that overlap within a pair. Insertion or deletion
   //     errors in the reads are not considered in the consensus model.
   label "fgbio"

=======

process fgbio_callconsensus{
   /* 
      Combined each set of reads to generate consensus reads
      1. base qualities are adjusted
      2. consensus sequence called for all reads with the same UMI, base-by-base.
      3. consensus raw base quality is modified by incorporating the probability of an error prior to
      calls each end of a pair independently, and does not jointly call bases that overlap within a pair. Insertion or deletion
      errors in the reads are not considered in the consensus model.integrating the unique molecular tags
   */
   label 'fgbio'
>>>>>>> cb7ff83c
   tag "${sample_id}"

   input: 
    tuple sample_id, path(bam) from grp_umi_bam_ch

   output:
<<<<<<< HEAD
    tuple sample_id, "${sample_id}.consensus.bam" into (consensus_bam_ch, temp_qc_consensus_bam)
  
   memory "32G"
  
=======
     set val(sample_id), file('*.consensus.bam') into (consensus_bam_ch, qc_consensus_bam)
  
   memory "32G"
>>>>>>> cb7ff83c
   publishDir params.output, overwrite: true

   script:
   """
   fgbio -Xmx${task.memory.toGiga()}g -Djava.io.tmpdir=./\
   CallMolecularConsensusReads \
   --input=${bam} \
   --output=${sample_id}.consensus.bam \
   --min-reads=1 \
   --read-name-prefix=${sample_id} \
   --read-group-id=${sample_id} \
   --error-rate-pre-umi=45 \
   --error-rate-post-umi=40 \
   --min-input-base-quality=10 \
   --output-per-base-tags=true \
   --sort-order=queryname
   """
 }

process fgbio_filterconsensus{
  //  --reverse-per-base-tags

   label "fgbio"

   tag "${sample_id}"

   input: 
<<<<<<< HEAD
    path ref_fasta
    path ref_fasta_dict
    tuple sample_id, path(bam) from consensus_bam_ch

   output:
    tuple sample_id, "${sample_id}.filtered_consensus.bam" into (filter_consensus_bam_ch, consensus_fastq_ch,temp_qc_filter_bam)

   memory "32G"
  
=======
     file(reference_fasta) from reference_fasta
     file("*") from filter_con_ref_index.collect()
     set val(sample_id), file(bam) from consensus_bam_ch

   output:
     set val(sample_id), file('*.filtered_consensus.bam') into (filter_consensus_bam_ch, consensus_fastq_ch, qc_filtered_consensus_bam)

   memory "32G"
>>>>>>> cb7ff83c
   publishDir params.output, overwrite: true

   script:
   """
   fgbio -Xmx${task.memory.toGiga()}g -Djava.io.tmpdir=./\
   FilterConsensusReads \
   --input=${bam} \
   --output=${sample_id}.filtered_consensus.bam \
   --ref=${ref_fasta} \
   --min-reads=2 \
   --max-read-error-rate 0.05 \
   --min-base-quality 10 \
   --max-base-error-rate 0.1 \
   --max-no-call-fraction 0.1
   """
 }

process sort_filter_bam {
   // Sort alignment by query name
   label "picard"

   tag "${sample_id}"

   input: 
    tuple sample_id, path(bam) from filter_consensus_bam_ch

   output:
    //tuple sample_id, "${sample_id}.sorted_filtered.bam" into sorted_filter_consensus_ch 
    tuple sample_id, "${sample_id}.sorted_consensus.bam" into (sorted_consensus_ch, sorted_consensus_fastq_ch,temp_qc_sorted_filter_bam) 
  
   publishDir params.output, overwrite: true
   
   memory "32G"

   script:
   """
   picard -Xmx${task.memory.toGiga()}g -Djava.io.tmpdir=./ \
   SortSam \
   I=${bam} \
   O=${sample_id}.sorted_consensus.bam \
   SORT_ORDER=queryname
   """
 }

<<<<<<< HEAD
 process bam_to_fastqs {
  // Create interleaved fastq 
   label "picard"

=======
process bam_to_fastqs {
   label 'picard'
>>>>>>> cb7ff83c
   tag "${sample_id}"

   input:
    //tuple sample_id, path(bam) from consensus_fastq_ch
    tuple sample_id, path(bam) from sorted_consensus_fastq_ch
   output:
    tuple sample_id, "${sample_id}.fastq" into consensus_fastq
  
   memory "32G"

   script:
   """
   picard -Xmx${task.memory.toGiga()}g -Djava.io.tmpdir=./ \
   SamToFastq \
   I=${bam} \
   FASTQ=${sample_id}.fastq \
   INTERLEAVE=true
   """
 }

 process realign_consensus {
   //-p Assume the first input query file is interleaved paired-end FASTA/Q.
   //-Y use soft clipping for supplementary alignment
   //-K process INT input bases in each batch regardless of nThreads (for reproducibility)
   
   label "bwa"

   tag "${sample_id}"

   input:
<<<<<<< HEAD
    path ref_fasta
    path bwa_index
    tuple sample_id, path(fastq) from consensus_fastq
    
=======
     set val(sample_id), file(fastq) from consensus_fastq
     file(reference_fasta) from reference_fasta
     file("*") from bwa_realign_ref_index.collect()

>>>>>>> cb7ff83c
   output:
    tuple sample_id, "${sample_id}.realign.sam" into realign_ch
  
   cpus 8 

   script:
   """
   bwa mem \
   -R "@RG\\tID:${sample_id}\\tSM:${sample_id}" \
   -K 10000000 \
   -p \
   -Y \
   -t ${task.cpus} \
   ${ref_fasta} \
   ${fastq} > ${sample_id}.realign.sam
   """
 }

 process sort_realign_sam {
<<<<<<< HEAD
  //  Sort alignment by query name
   label "picard"

=======
   //  Sort alignment by query name
   label 'picard'
>>>>>>> cb7ff83c
   tag "${sample_id}"

   input: 
    tuple sample_id, path(sam) from realign_ch

   output:
    tuple sample_id, "${sample_id}.sorted.bam" into (sorted_realign_consensus_ch, temp_qc_realign_bam)
  
   memory "32G"
  
   script:
   """
   picard -Xmx${task.memory.toGiga()}g -Djava.io.tmpdir=./ \
   SortSam \
   I=${sam} \
   O=${sample_id}.sorted.bam \
   SORT_ORDER=queryname
   """
 }

 merge_ch = sorted_realign_consensus_ch.join(sorted_consensus_ch, remainder: true)
 process final_bam {
<<<<<<< HEAD
  //Merge consensus bam (unaligned) with aligned bam
   label "picard"
   
   tag "${sample_id}"

   input:
    path ref_fasta
    path ref_fasta_dict
    tuple sample_id, path(sorted_bam), path(sorted_filtered_bam) from merge_ch
        
   output:
    tuple sample_id, "${sample_id}*.final.bam" into (qc_final_bam, final_bam_ch)
=======
   //Merge consensus bam (unaligned) with aligned bam
   label 'picard'
   tag "${sample_id}"

   input:
     set val(sample_id), file(consensus_bam) from sorted_filter_consensus_ch
     set val(sample_id), file(sorted_bam) from sorted_realign_consensus_ch
     file(reference_fasta) from reference_fasta
     file("*") from picard_ref_index.collect()
    
   output:
     set val(sample_id), val("final"), file('*.final.bam'), file('*.bai') into qc_final_bam
     file("*.bai")
>>>>>>> cb7ff83c
  
   publishDir params.output, overwrite: true
   memory "32G"

   script:
   """
   picard -Xmx${task.memory.toGiga()}g -Djava.io.tmpdir=./ \
   MergeBamAlignment \
   UNMAPPED=${sorted_filtered_bam} \
   ALIGNED=${sorted_bam} \
   O=${sample_id}.final.bam \
   R=${ref_fasta} \
   CREATE_INDEX=true \
   VALIDATION_STRINGENCY=SILENT \
   SORT_ORDER=coordinate
   """
 }
 
  process hs_metrics {
  // hybrid-selection (HS) metrics
   label "picard"

   tag "${sample_id}"

   input:
    path ref_fasta
    path ref_fasta_fai
    path bwa_index
    
    path picard_intervals
    tuple sample_id, path(bam) from qc_final_bam

   output:
    tuple sample_id, "${sample_id}.final_hs_metrics" into qc_metrics
  
   publishDir params.output, overwrite: true
   
   memory "32G"

   script:
   """
   java -Xmx${task.memory.toGiga()}g -jar /opt/picard.jar \
   CollectHsMetrics \
   BAIT_SET_NAME=${picard_intervals} \
   BAIT_INTERVALS=${picard_intervals} \
   TARGET_INTERVALS=${picard_intervals} \
   REFERENCE_SEQUENCE=${ref_fasta} \
   INPUT=${bam} \
   OUTPUT=${sample_id}.final_hs_metrics
  """
  }

process initial_hs_metrics {
  // hybrid-selection (HS) metrics
   label "picard"

<<<<<<< HEAD
   tag "${sample_id}"

   input:
    path ref_fasta
    path ref_fasta_fai
    path bwa_index
    
    path picard_intervals
    tuple sample_id, path(bam) from temp_qc_initial_bam

   output:
    tuple sample_id, "${sample_id}.initial_hs_metrics" 
=======

// ######### QC ######### //

// Combine channels for quality here
// into a single quality_ch for processing below.

//qc_consensus_bam,
//qc_filtered_consensus_bam

qc_final_bam.mix(qc_standard_bam)
            .into{ hs_metrics_ch; mosdepth_qc_ch } 


process quality_metrics {
   label 'picard'
   tag "${sample_id}"

   input:
     file(bed_file) from picard_bed_file
     set val(sample_id), val(bam_type), file(bam), file(bai) from hs_metrics_ch
     file(reference_fasta) from reference_fasta
     file("*") from qc_ref_index.collect()

   output:
     path('*.hs_metrics') into hs_metrics_out_ch
     path('*.insert_size_metrics') into insert_size_metrics_ch
>>>>>>> cb7ff83c
  
   publishDir params.output, overwrite: true
   
   memory "32G"

   script:
   """
   picard -Xmx${task.memory.toGiga()}g -Djava.io.tmpdir=./ \
   CollectHsMetrics \
   BAIT_SET_NAME=${picard_intervals} \
   BAIT_INTERVALS=${picard_intervals} \
   TARGET_INTERVALS=${picard_intervals} \
   REFERENCE_SEQUENCE=${ref_fasta} \
   INPUT=${bam} \
<<<<<<< HEAD
   OUTPUT=${sample_id}.initial_hs_metrics
  """
  }
  
  process mate_hs_metrics {
  // hybrid-selection (HS) metrics
   label "picard"

   tag "${sample_id}"

   input:
    path ref_fasta
    path ref_fasta_fai
    path bwa_index
    
    path picard_intervals
    tuple sample_id, path(bam) from temp_qc_mate_bam

   output:
    tuple sample_id, "${sample_id}.mate_hs_metrics" 
  
   publishDir params.output, overwrite: true
   
   memory "32G"

   script:
   """
   java -Xmx${task.memory.toGiga()}g -jar /opt/picard.jar \
   CollectHsMetrics \
   BAIT_SET_NAME=${picard_intervals} \
   BAIT_INTERVALS=${picard_intervals} \
   TARGET_INTERVALS=${picard_intervals} \
   REFERENCE_SEQUENCE=${ref_fasta} \
   INPUT=${bam} \
   OUTPUT=${sample_id}.mate_hs_metrics
  """
  }
  
  process grp_umi_hs_metrics {
  // hybrid-selection (HS) metrics
   label "picard"

   tag "${sample_id}"

   input:
    path ref_fasta
    path ref_fasta_fai
    path bwa_index
    
    path picard_intervals
    tuple sample_id, path(bam) from temp_qc_grp_umi_bam

   output:
    tuple sample_id, "${sample_id}.grp_umi_hs_metrics" 
  
   publishDir params.output, overwrite: true
   
   memory "32G"

   script:
   """
   java -Xmx${task.memory.toGiga()}g -jar /opt/picard.jar \
   CollectHsMetrics \
   BAIT_SET_NAME=${picard_intervals} \
   BAIT_INTERVALS=${picard_intervals} \
   TARGET_INTERVALS=${picard_intervals} \
   REFERENCE_SEQUENCE=${ref_fasta} \
   INPUT=${bam} \
   OUTPUT=${sample_id}.grp_umi_hs_metrics
  """
  }
  
  process realign_hs_metrics {
  // hybrid-selection (HS) metrics
   label "picard"

   tag "${sample_id}"

   input:
    path ref_fasta
    path ref_fasta_fai
    path bwa_index
    
    path picard_intervals
    tuple sample_id, path(bam) from temp_qc_realign_bam

   output:
    tuple sample_id, "${sample_id}.realign_hs_metrics" 
  
   publishDir params.output, overwrite: true
   
   memory "32G"

   script:
   """
   java -Xmx${task.memory.toGiga()}g -jar /opt/picard.jar \
   CollectHsMetrics \
   BAIT_SET_NAME=${picard_intervals} \
   BAIT_INTERVALS=${picard_intervals} \
   TARGET_INTERVALS=${picard_intervals} \
   REFERENCE_SEQUENCE=${ref_fasta} \
   INPUT=${bam} \
   OUTPUT=${sample_id}.realign_hs_metrics
  """
  }

  /*

  process filtered_hs_metrics {
  // hybrid-selection (HS) metrics
   label "picard"

   tag "${sample_id}"

   input:
    path ref_fasta
    path ref_fasta_fai
    path bwa_index
    path ref_fasta_dict
    path picard_intervals
    tuple sample_id, path(bam) from temp_qc_filter_bam

   output:
    tuple sample_id, "${sample_id}.filtered_hs_metrics" 
  
   publishDir params.output, overwrite: true
   
   memory "32G"

   script:
   """
   java -Xmx${task.memory.toGiga()}g -jar /opt/picard.jar \
   CollectHsMetrics \
   BAIT_SET_NAME=${picard_intervals} \
   BAIT_INTERVALS=${picard_intervals} \
   TARGET_INTERVALS=${picard_intervals} \
   REFERENCE_SEQUENCE=${ref_fasta} \
   INPUT=${bam} \
   OUTPUT=${sample_id}.filtered_hs_metrics
  """
  }
  /*
 These fail with "Sequence dictionaries are not the same size (0, 84)"
  process consensus_hs_metrics {
  // hybrid-selection (HS) metrics
   label "picard"

   tag "${sample_id}"

   input:
    path ref_fasta
    path ref_fasta_fai
    path bwa_index
    
    path picard_intervals
    tuple sample_id, path(bam) from temp_qc_consensus_bam

   output:
    tuple sample_id, "${sample_id}.consensus_hs_metrics"
   publishDir params.output, overwrite: true
   
   memory "32G"

   script:
   """
   java -Xmx${task.memory.toGiga()}g -jar /opt/picard.jar \
   CollectHsMetrics \
   BAIT_SET_NAME=${picard_intervals} \
   BAIT_INTERVALS=${picard_intervals} \
   TARGET_INTERVALS=${picard_intervals} \
   REFERENCE_SEQUENCE=${ref_fasta} \
   INPUT=${bam} \
   OUTPUT=${sample_id}.consensus_hs_metrics
  """
  }
  process sorted_filtered_hs_metrics {
  // hybrid-selection (HS) metrics
   label "picard"

   tag "${sample_id}"

   input:
    path ref_fasta
    path ref_fasta_fai
    path bwa_index
    
    path picard_intervals
    tuple sample_id, path(bam) from temp_qc_sorted_filter_bam

   output:
    tuple sample_id, "${sample_id}.sorted_filtered_hs_metrics" 
  
   publishDir params.output, overwrite: true
   
   memory "32G"

   script:
   """
   java -Xmx${task.memory.toGiga()}g -jar /opt/picard.jar \
   CollectHsMetrics \
   BAIT_SET_NAME=${picard_intervals} \
   BAIT_INTERVALS=${picard_intervals} \
   TARGET_INTERVALS=${picard_intervals} \
   REFERENCE_SEQUENCE=${ref_fasta} \
   INPUT=${bam} \
   OUTPUT=${sample_id}.sorted_filtered_hs_metrics
  """
  }
  */
  
/*
  process mark_duplicates {

   label "picard"

   tag "${sample_id}"

   input:
    tuple sample_id, path(bam) from dup_final_bam_ch

   output:
    tuple sample_id, "${sample_id}.final_dup_metrics" into dup_metrics
    tuple sample_id, path("${sample_id}.final_rmdup.bam") into rmdup_bam
  
   publishDir params.output, overwrite: true
   
   memory "32G"

   script:
   """
   java -Xmx${task.memory.toGiga()}g -jar /opt/picard.jar \
   MarkDuplicates \
   INPUT=${bam} \
   OUTPUT=${sample_id}.final_rmdup.bam \
   METRICS_FILE=${sample_id}.final_dup_metrics \
   VALIDATION_STRINGENCY=SILENT \
   CREATE_INDEX=true 
  """
  }
 

 /* process vardict {
   
  // -C  #Indicate the chromosome names are just numbers, such as 1, 2, not chr1, chr2
  //  -F 0  #The hexical to filter reads using samtools. Default: 0x500 (filter 2nd alignments and duplicates).  Use -F 0 to turn it off
  //  -f 0.000000000001   #The threshold for allele frequency, default: 0.05 or 5%
  //  -N ${specimen}  #The sample name to be used directly
  //  -b ${SOURCES[0]} 
  //  -c 1  #The column for chromosome
  //  -S 2  #The column for the region start, e.g. gene start
  //  -E 3  #The column for the region end, e.g. gene end
  // -g 4  #The column for gene name, or segment annotation
  //  -r 1  #The minimum # of variant reads, default 2
  // -q 10  #The phred score for a base to be considered a good call.  Default: 25 (for Illumina), tuple to 10 to match
  
   label "vardict"

=======
   OUTPUT=${sample_id}.${bam_type}.hs_metrics


   picard -Xmx${task.memory.toGiga()}g -Djava.io.tmpdir=./ \
   CollectInsertSizeMetrics \
   INCLUDE_DUPLICATES=true \
   INPUT=${bam} \
   OUTPUT=${sample_id}.${bam_type}.insert_size_metrics \
   HISTOGRAM_FILE=${sample_id}.${bam_type}.insert_size_histogram.pdf
   """
}

process fastqc {
  label 'fastqc'
  tag "${sample_id}"
  container 'quay.io/biocontainers/fastqc:0.11.8--1'
  tag "${sample_id}"
  cpus 2
  memory '8 GB'

  publishDir params.output, pattern: "*.html", mode: "copy", overwrite: true

  input:
    set sample_id, file(fastq1), file(fastq2) from fastqc_ch
  output:
    path "fastqc/*", type:"dir" into fastqc_report_ch

  script:
  fastqc_path = "fastqc/${sample_id}/"
  """
  mkdir -p ${fastqc_path}
  zcat ${fastq1} ${fastq2} | fastqc --quiet -o ${fastqc_path} stdin:${sample_id}
  """
}

process mosdepth {
   label 'mosdepth_qc'
>>>>>>> cb7ff83c
   tag "${sample_id}"
   container "quay.io/biocontainers/mosdepth:0.2.9--hbeb723e_0"
   memory '4 GB'
   cpus 4 // per docs, no benefit after 4 threads
 
   input:
<<<<<<< HEAD
    tuple sample_id, path(bam) from vardict_final_bam_ch
    path bed_file
    path ref_fasta
    path ref_fasta_dict

   output:
    tuple sample_id, path("*.vardict.vcf") into vardict_vcf_ch
=======
      file(bed) from bed_file
      set val(sample_id), val(bam_type), file(bam), file(bai) from mosdepth_qc_ch
   output:
      file "${sample_id}.${bam_type}.regions.bed.gz"
      file "${sample_id}.${bam_type}.mosdepth.region.dist.txt" into mosdepth_out_ch
>>>>>>> cb7ff83c

   publishDir params.output

   script:
   """
<<<<<<< HEAD
   VarDict \
   -G ${ref_fasta} \
   -C  \
   -F 0 \
   -f 0.000000000001 \
   -N ${sample_id} \
   -b ${bam} \
   -c 1 \
   -S 2 \
   -E 3 \
   -g 4 \
   -r 1 \
   -q 1 \
   -VS SILENT \
   -th ${task.cpus} \
   ${bed_file} |
   teststrandbias.R | 
   var2vcf_valid.pl \
   -N ${sample_id} \
   -f 0.000000000001 \
   > ${sample_id}.vardict.vcf
   """
 }
 
 

//  process picard_mark_duplicates {
//       For validation, run mark duplicates on initial mapped_bam and final_bam
//  }

//   process coverage {
//      #tools: bedtools 
//      #files: MeanCoverageBED.txt
//      base_cov,coverage_metrics=SConscript("bedcov.scons', exports='e assay_items final_bam')
//      e.Depends([base_cov,coverage_metrics], final_bam)
//  } 
=======
   mosdepth -t ${task.cpus} --by ${bed} --no-per-base --fast-mode ${sample_id}.${bam_type} ${bam}
   """
}

>>>>>>> cb7ff83c

process multiqc {
  label 'multiqc'
  tag "${sample_id}"
  container 'quay.io/biocontainers/multiqc:1.8--py_2'
  memory '4 GB'
  cpus 4
  input:
     path('*') from fastqc_report_ch.flatMap().collect()
     path('*') from hs_metrics_out_ch.flatMap().collect()
     path('*') from insert_size_metrics_ch.flatMap().collect()
     path('*') from histogram_ch.flatMap().collect()
     path("*") from mosdepth_out_ch.flatMap().collect()

<<<<<<< HEAD
//   */
 
=======
  output:
     file "multiqc_report.${params.run_id}.html"
  publishDir params.output, saveAs: {f -> "multiqc/${f}"}, mode: "copy", overwrite: true
  script:
  """
  multiqc -v -d --filename "multiqc_report.${params.run_id}.html" .
  """
}
>>>>>>> cb7ff83c
<|MERGE_RESOLUTION|>--- conflicted
+++ resolved
@@ -1,86 +1,4 @@
 #!/usr/bin/env nextflow
-<<<<<<< HEAD
-def helpMessage() {
-    log.info nfcoreHeader()
-    log.info"""
-    Usage:
-    The typical command for running the pipeline is as follows:
-    nextflow run main.nf -profile singularity --assays MONCv1
-""".stripIndent()
-}
-//ToDo: specify assay information 
-params.genome = 'GRCh37'
-params.assay = 'MONCv1'
-
-// Read in the genome fasta and index
-ref_fasta = file(params.genomes[params.genome].ref_fasta, checkIfExists: true)
-ref_fasta_fai = file(params.genomes[params.genome].ref_fasta_fai, checkIfExists: true)
-
-bwa_index = Channel.fromPath(params.genomes[params.genome].bwa_index, checkIfExists: true).collect()
-ref_fasta_dict = Channel.fromPath(params.genomes[params.genome].ref_fasta_dict, checkIfExists: true).collect()
-picard_intervals = file(params.assays[params.assay].picard_intervals, checkIfExists: true)
-bed_file = file(params.assays[params.assay].bed_file, checkIfExists: true)
-
-// tupleup the various inputs, defined in nexflow.config
-fastq_pair_ch = Channel.fromFilePairs(params.input + '*{1,2}.fastq.gz', flat: true, checkIfExists: true)
-//sample_info = file(params.sample_metadata, checkIfExists: true)
-
-//print(sample_info.text)
-
-process bwa {
-   //-Y use soft clipping for supplementary alignment
-   //-K process INT input bases in each batch regardless of nThreads (for reproducibility)
-   //-C append FASTA/FASTQ comment to SAM output
-  label "bwa"
-
-  tag "${sample_id}"
-
-  input:
-    path ref_fasta
-    path bwa_index
-    tuple sample_id, fastq1, fastq2 from fastq_pair_ch    
-    // The path qualifier should be preferred over file to handle process input and output files when using Nextflow 19.10.0 or later. 
-    //tuple val(sample_id), path(fastq1), path(fastq2) from fastq_pair_ch
-
-
-  output:
-    tuple sample_id, "${sample_id}.sam" into align_ch
-    //tuple sample_id, path("${sample_id}.sam") into align_ch
-    //tuple val(sample_id), path("${sample_id}.sam") into align_ch
-    //tuple val(sample_id), path("*.sam") into align_ch
-
-  publishDir params.output, overwrite: true
-
-  cpus 16
-  
-  script:
-  """ 
-  bwa mem \
-  -R "@RG\\tID:${sample_id}\\tSM:${sample_id}" \
-  -K 10000000 \
-  -C \
-  -Y \
-  -t ${task.cpus} \
-  ${ref_fasta} \
-  ${fastq1} ${fastq2} > ${sample_id}.sam
-  """
-} 
-
-
- process sort_sam {
-  //  Sort alignment by query name
-   label "picard"
-
-   tag "${sample_id}"
-
-   input: 
-    tuple sample_id, path(sam) from align_ch
-
-   output:
-    tuple sample_id, "${sample_id}.sorted.bam" into (temp_qc_initial_bam, mate_ch)
-  
-   memory "32G"
-=======
 
 // Setup the various inputs, defined in nexflow.config
 fastq_pair_ch = Channel.fromFilePairs(params.input_folder + '*{1,2}.fastq.gz', flat: true)
@@ -88,7 +6,7 @@
                        .into{align_input; fastqc_ch}
 
 // Assay specific files
-picard_bed_file = file(params.picard_bed)
+picard_intervals = file(params.picard_intervals)
 bed_file = file(params.bed)
 
 // Reference genome is used multiple times
@@ -109,11 +27,12 @@
    input:
      file(reference_fasta) from reference_fasta
      file("*") from bwa_ref_index.collect()
-     set sample_id, file(fastq1), file(fastq2) from align_input
+     tuple sample_id, file(fastq1), file(fastq2) from align_input
  
    output:
-     set val(sample_id), file('*.bam'), file('*.bai') into align_ch
-     set val(sample_id), val("standard"), file('*.bam'), file('*.bai') into qc_standard_bam
+     tuple val(sample_id), file('*.bam') into align_ch
+     tuple val(sample_id), val("standard"), file('*.standard.bam'), file('*.bai') into qc_standard_bam
+
  
    publishDir params.output, overwrite: true
    
@@ -128,24 +47,24 @@
      -Y \
      -t${task.cpus}  \
      ${reference_fasta} ${fastq1} ${fastq2} 2> log.txt \
-   | samtools sort -t@${task.cpus} -m4G - -o ${sample_id}.standard.bam
+   | samtools sort -t${task.cpus} -m4G - -o ${sample_id}.standard.bam
    
    samtools index ${sample_id}.standard.bam
    """
 } 
 
-process sort_sam {
+process sort_bam {
    //  Sort alignment by query name
    label 'picard'
    tag "${sample_id}"
 
    input: 
-     set val(sample_id), file(bam), file(bai) from align_ch
-
-   output:
-     set val(sample_id), file('*.sorted.bam') into (temp_qc_initial_bam, set_mate_ch)
->>>>>>> cb7ff83c
-   
+     tuple val(sample_id), file(bam) from align_ch
+
+   output:
+     tuple val(sample_id), file('*.sorted.bam') into set_mate_ch
+     tuple val(sample_id), val("sorted"), file('*.sorted.bam') into temp_qc_sorted_bam
+
    memory "32GB"
 
    script:
@@ -158,13 +77,7 @@
    """
  }
 
-<<<<<<< HEAD
- // ToDo: create alignment image with bwa and picard 
-
- process fgbio_tuplemateinformation{
-=======
 process fgbio_setmateinformation{
->>>>>>> cb7ff83c
   //  Adds and/or fixes mate information on paired-end reads
   // tuples the MQ (mate mapping quality), MC (mate cigar string), 
   // ensures all mate-related flag fields are tuple correctly, 
@@ -174,10 +87,12 @@
    tag "${sample_id}"
 
    input: 
-    tuple sample_id, path(bam) from mate_ch
-
-   output:
-    tuple sample_id, "${sample_id}.mateinfo.bam" into (mate_info_bam_ch, temp_qc_mate_bam)
+    tuple sample_id, path(bam) from set_mate_ch
+
+   output:
+    tuple sample_id, "${sample_id}.mateinfo.bam" into mate_info_bam_ch
+    tuple val(sample_id), val("set_mate"), file('*.bam') into temp_qc_mate_bam
+
 
    memory "32G"
    publishDir params.output, overwrite: true
@@ -201,17 +116,10 @@
     tuple sample_id, path(bam) from mate_info_bam_ch
 
    output:
-<<<<<<< HEAD
-    tuple sample_id, "${sample_id}.grpumi.bam" into (grp_umi_bam_ch, temp_qc_grp_umi_bam)
-    tuple sample_id, "${sample_id}.grpumi.histogram" into histogram_ch
-=======
-     set val(sample_id), file('*.grpumi.bam') into grp_umi_bam_ch
+     tuple val(sample_id), file('*.grpumi.bam') into grp_umi_bam_ch
      file('*.grpumi.histogram') into histogram_ch
->>>>>>> cb7ff83c
-
-   memory "32G"
-   publishDir params.output, overwrite: true
-
+
+   memory "32G"
    publishDir params.output, overwrite: true
 
    script:
@@ -224,46 +132,25 @@
    --strategy=adjacency
    """
  }
-<<<<<<< HEAD
-  
- process fgbio_callconsensus{
-   //  Combined each tuple of reads to generate consensus reads
-   //    1. base qualities are adjusted
+
+process fgbio_callconsensus{
+   //   Combined each set of reads to generate consensus reads
+   //   1. base qualities are adjusted
    //   2. consensus sequence called for all reads with the same UMI, base-by-base.
-   //    3. consensus raw base quality is modified by incorporating the probability of an error prior to
+   //   3. consensus raw base quality is modified by incorporating the probability of an error prior to
    //   calls each end of a pair independently, and does not jointly call bases that overlap within a pair. Insertion or deletion
-   //     errors in the reads are not considered in the consensus model.
-   label "fgbio"
-
-=======
-
-process fgbio_callconsensus{
-   /* 
-      Combined each set of reads to generate consensus reads
-      1. base qualities are adjusted
-      2. consensus sequence called for all reads with the same UMI, base-by-base.
-      3. consensus raw base quality is modified by incorporating the probability of an error prior to
-      calls each end of a pair independently, and does not jointly call bases that overlap within a pair. Insertion or deletion
-      errors in the reads are not considered in the consensus model.integrating the unique molecular tags
-   */
+   //   errors in the reads are not considered in the consensus model.integrating the unique molecular tags
+   
    label 'fgbio'
->>>>>>> cb7ff83c
    tag "${sample_id}"
 
    input: 
     tuple sample_id, path(bam) from grp_umi_bam_ch
 
    output:
-<<<<<<< HEAD
-    tuple sample_id, "${sample_id}.consensus.bam" into (consensus_bam_ch, temp_qc_consensus_bam)
-  
-   memory "32G"
-  
-=======
-     set val(sample_id), file('*.consensus.bam') into (consensus_bam_ch, qc_consensus_bam)
-  
-   memory "32G"
->>>>>>> cb7ff83c
+     tuple val(sample_id), file('*.consensus.bam') into (consensus_bam_ch, qc_consensus_bam)
+  
+   memory "32G"
    publishDir params.output, overwrite: true
 
    script:
@@ -291,26 +178,14 @@
    tag "${sample_id}"
 
    input: 
-<<<<<<< HEAD
-    path ref_fasta
-    path ref_fasta_dict
-    tuple sample_id, path(bam) from consensus_bam_ch
-
-   output:
-    tuple sample_id, "${sample_id}.filtered_consensus.bam" into (filter_consensus_bam_ch, consensus_fastq_ch,temp_qc_filter_bam)
-
-   memory "32G"
-  
-=======
      file(reference_fasta) from reference_fasta
      file("*") from filter_con_ref_index.collect()
-     set val(sample_id), file(bam) from consensus_bam_ch
-
-   output:
-     set val(sample_id), file('*.filtered_consensus.bam') into (filter_consensus_bam_ch, consensus_fastq_ch, qc_filtered_consensus_bam)
-
-   memory "32G"
->>>>>>> cb7ff83c
+     tuple val(sample_id), file(bam) from consensus_bam_ch
+
+   output:
+     tuple val(sample_id), file('*.filtered_consensus.bam') into (filter_consensus_bam_ch, consensus_fastq_ch, qc_filtered_consensus_bam)
+
+   memory "32G"
    publishDir params.output, overwrite: true
 
    script:
@@ -319,7 +194,7 @@
    FilterConsensusReads \
    --input=${bam} \
    --output=${sample_id}.filtered_consensus.bam \
-   --ref=${ref_fasta} \
+   --ref=${reference_fasta} \
    --min-reads=2 \
    --max-read-error-rate 0.05 \
    --min-base-quality 10 \
@@ -355,15 +230,8 @@
    """
  }
 
-<<<<<<< HEAD
- process bam_to_fastqs {
-  // Create interleaved fastq 
-   label "picard"
-
-=======
 process bam_to_fastqs {
    label 'picard'
->>>>>>> cb7ff83c
    tag "${sample_id}"
 
    input:
@@ -394,19 +262,14 @@
    tag "${sample_id}"
 
    input:
-<<<<<<< HEAD
-    path ref_fasta
-    path bwa_index
-    tuple sample_id, path(fastq) from consensus_fastq
-    
-=======
-     set val(sample_id), file(fastq) from consensus_fastq
+     tuple val(sample_id), file(fastq) from consensus_fastq
      file(reference_fasta) from reference_fasta
      file("*") from bwa_realign_ref_index.collect()
 
->>>>>>> cb7ff83c
-   output:
-    tuple sample_id, "${sample_id}.realign.sam" into realign_ch
+   output:
+    tuple sample_id, "${sample_id}.realigned.bam" into realign_ch
+    tuple val(sample_id), val("realigned"), file('*realigned.bam'), file('*.bai') into qc_sorted_final_bam
+
   
    cpus 8 
 
@@ -418,24 +281,20 @@
    -p \
    -Y \
    -t ${task.cpus} \
-   ${ref_fasta} \
-   ${fastq} > ${sample_id}.realign.sam
-   """
- }
-
- process sort_realign_sam {
-<<<<<<< HEAD
-  //  Sort alignment by query name
-   label "picard"
-
-=======
+   ${reference_fasta} ${fastq} 2> log.txt \
+   | samtools sort -t${task.cpus} -m4G - -o ${sample_id}.realigned.bam
+   
+   samtools index ${sample_id}.realigned.bam
+   """
+ }
+
+ process sort_realign_bam {
    //  Sort alignment by query name
    label 'picard'
->>>>>>> cb7ff83c
-   tag "${sample_id}"
-
-   input: 
-    tuple sample_id, path(sam) from realign_ch
+   tag "${sample_id}"
+
+   input: 
+    tuple sample_id, path(bam) from realign_ch
 
    output:
     tuple sample_id, "${sample_id}.sorted.bam" into (sorted_realign_consensus_ch, temp_qc_realign_bam)
@@ -446,7 +305,7 @@
    """
    picard -Xmx${task.memory.toGiga()}g -Djava.io.tmpdir=./ \
    SortSam \
-   I=${sam} \
+   I=${bam} \
    O=${sample_id}.sorted.bam \
    SORT_ORDER=queryname
    """
@@ -454,34 +313,27 @@
 
  merge_ch = sorted_realign_consensus_ch.join(sorted_consensus_ch, remainder: true)
  process final_bam {
-<<<<<<< HEAD
   //Merge consensus bam (unaligned) with aligned bam
-   label "picard"
-   
+   label 'picard'
    tag "${sample_id}"
 
    input:
-    path ref_fasta
-    path ref_fasta_dict
     tuple sample_id, path(sorted_bam), path(sorted_filtered_bam) from merge_ch
+    file(reference_fasta) from reference_fasta
+    file("*") from picard_ref_index.collect()
         
-   output:
-    tuple sample_id, "${sample_id}*.final.bam" into (qc_final_bam, final_bam_ch)
-=======
-   //Merge consensus bam (unaligned) with aligned bam
-   label 'picard'
-   tag "${sample_id}"
-
-   input:
-     set val(sample_id), file(consensus_bam) from sorted_filter_consensus_ch
-     set val(sample_id), file(sorted_bam) from sorted_realign_consensus_ch
-     file(reference_fasta) from reference_fasta
-     file("*") from picard_ref_index.collect()
+  // output:
+  //  tuple sample_id, "${sample_id}*.final.bam" into (qc_final_bam, final_bam_ch)
+
+
+ //input:
+   //  tuple val(sample_id), file(consensus_bam) from sorted_filter_consensus_ch
+     // tuple val(sample_id), file(sorted_bam) from sorted_realign_consensus_ch 
+     
     
    output:
-     set val(sample_id), val("final"), file('*.final.bam'), file('*.bai') into qc_final_bam
+     tuple val(sample_id), val("final"), file('*.final.bam'), file('*.bai') into qc_final_bam
      file("*.bai")
->>>>>>> cb7ff83c
   
    publishDir params.output, overwrite: true
    memory "32G"
@@ -493,368 +345,59 @@
    UNMAPPED=${sorted_filtered_bam} \
    ALIGNED=${sorted_bam} \
    O=${sample_id}.final.bam \
-   R=${ref_fasta} \
+   R=${reference_fasta} \
    CREATE_INDEX=true \
    VALIDATION_STRINGENCY=SILENT \
    SORT_ORDER=coordinate
    """
  }
- 
-  process hs_metrics {
-  // hybrid-selection (HS) metrics
-   label "picard"
-
+
+
+
+// ######### QC ######### //
+
+// Combine channels for quality here
+// into a single quality_ch for processing below.
+
+//qc_consensus_bam,
+//qc_filtered_consensus_bam
+
+qc_sorted_final_bam.mix(qc_standard_bam)
+            .into{ hs_metrics_ch; mosdepth_qc_ch } 
+
+
+process quality_metrics {
+   label 'picard'
    tag "${sample_id}"
 
    input:
-    path ref_fasta
-    path ref_fasta_fai
-    path bwa_index
-    
-    path picard_intervals
-    tuple sample_id, path(bam) from qc_final_bam
-
-   output:
-    tuple sample_id, "${sample_id}.final_hs_metrics" into qc_metrics
-  
-   publishDir params.output, overwrite: true
-   
-   memory "32G"
-
-   script:
-   """
-   java -Xmx${task.memory.toGiga()}g -jar /opt/picard.jar \
+     file(picard_intervals) from picard_intervals
+     tuple val(sample_id), val(bam_type), file(bam), file(bai) from hs_metrics_ch
+     file(reference_fasta) from reference_fasta
+     file("*") from qc_ref_index.collect()
+
+   output:
+     path('*.hs_metrics') into hs_metrics_out_ch
+    // path('*.insert_size_metrics') into insert_size_metrics_ch
+  
+   publishDir params.output, overwrite: true
+   
+   memory "32G"
+
+   script:
+   """
+   picard -Xmx${task.memory.toGiga()}g -Djava.io.tmpdir=./ \
    CollectHsMetrics \
    BAIT_SET_NAME=${picard_intervals} \
    BAIT_INTERVALS=${picard_intervals} \
    TARGET_INTERVALS=${picard_intervals} \
-   REFERENCE_SEQUENCE=${ref_fasta} \
+   REFERENCE_SEQUENCE=${reference_fasta} \
    INPUT=${bam} \
-   OUTPUT=${sample_id}.final_hs_metrics
-  """
-  }
-
-process initial_hs_metrics {
-  // hybrid-selection (HS) metrics
-   label "picard"
-
-<<<<<<< HEAD
-   tag "${sample_id}"
-
-   input:
-    path ref_fasta
-    path ref_fasta_fai
-    path bwa_index
-    
-    path picard_intervals
-    tuple sample_id, path(bam) from temp_qc_initial_bam
-
-   output:
-    tuple sample_id, "${sample_id}.initial_hs_metrics" 
-=======
-
-// ######### QC ######### //
-
-// Combine channels for quality here
-// into a single quality_ch for processing below.
-
-//qc_consensus_bam,
-//qc_filtered_consensus_bam
-
-qc_final_bam.mix(qc_standard_bam)
-            .into{ hs_metrics_ch; mosdepth_qc_ch } 
-
-
-process quality_metrics {
-   label 'picard'
-   tag "${sample_id}"
-
-   input:
-     file(bed_file) from picard_bed_file
-     set val(sample_id), val(bam_type), file(bam), file(bai) from hs_metrics_ch
-     file(reference_fasta) from reference_fasta
-     file("*") from qc_ref_index.collect()
-
-   output:
-     path('*.hs_metrics') into hs_metrics_out_ch
-     path('*.insert_size_metrics') into insert_size_metrics_ch
->>>>>>> cb7ff83c
-  
-   publishDir params.output, overwrite: true
-   
-   memory "32G"
-
-   script:
-   """
-   picard -Xmx${task.memory.toGiga()}g -Djava.io.tmpdir=./ \
-   CollectHsMetrics \
-   BAIT_SET_NAME=${picard_intervals} \
-   BAIT_INTERVALS=${picard_intervals} \
-   TARGET_INTERVALS=${picard_intervals} \
-   REFERENCE_SEQUENCE=${ref_fasta} \
-   INPUT=${bam} \
-<<<<<<< HEAD
-   OUTPUT=${sample_id}.initial_hs_metrics
-  """
-  }
-  
-  process mate_hs_metrics {
-  // hybrid-selection (HS) metrics
-   label "picard"
-
-   tag "${sample_id}"
-
-   input:
-    path ref_fasta
-    path ref_fasta_fai
-    path bwa_index
-    
-    path picard_intervals
-    tuple sample_id, path(bam) from temp_qc_mate_bam
-
-   output:
-    tuple sample_id, "${sample_id}.mate_hs_metrics" 
-  
-   publishDir params.output, overwrite: true
-   
-   memory "32G"
-
-   script:
-   """
-   java -Xmx${task.memory.toGiga()}g -jar /opt/picard.jar \
-   CollectHsMetrics \
-   BAIT_SET_NAME=${picard_intervals} \
-   BAIT_INTERVALS=${picard_intervals} \
-   TARGET_INTERVALS=${picard_intervals} \
-   REFERENCE_SEQUENCE=${ref_fasta} \
-   INPUT=${bam} \
-   OUTPUT=${sample_id}.mate_hs_metrics
-  """
-  }
-  
-  process grp_umi_hs_metrics {
-  // hybrid-selection (HS) metrics
-   label "picard"
-
-   tag "${sample_id}"
-
-   input:
-    path ref_fasta
-    path ref_fasta_fai
-    path bwa_index
-    
-    path picard_intervals
-    tuple sample_id, path(bam) from temp_qc_grp_umi_bam
-
-   output:
-    tuple sample_id, "${sample_id}.grp_umi_hs_metrics" 
-  
-   publishDir params.output, overwrite: true
-   
-   memory "32G"
-
-   script:
-   """
-   java -Xmx${task.memory.toGiga()}g -jar /opt/picard.jar \
-   CollectHsMetrics \
-   BAIT_SET_NAME=${picard_intervals} \
-   BAIT_INTERVALS=${picard_intervals} \
-   TARGET_INTERVALS=${picard_intervals} \
-   REFERENCE_SEQUENCE=${ref_fasta} \
-   INPUT=${bam} \
-   OUTPUT=${sample_id}.grp_umi_hs_metrics
-  """
-  }
-  
-  process realign_hs_metrics {
-  // hybrid-selection (HS) metrics
-   label "picard"
-
-   tag "${sample_id}"
-
-   input:
-    path ref_fasta
-    path ref_fasta_fai
-    path bwa_index
-    
-    path picard_intervals
-    tuple sample_id, path(bam) from temp_qc_realign_bam
-
-   output:
-    tuple sample_id, "${sample_id}.realign_hs_metrics" 
-  
-   publishDir params.output, overwrite: true
-   
-   memory "32G"
-
-   script:
-   """
-   java -Xmx${task.memory.toGiga()}g -jar /opt/picard.jar \
-   CollectHsMetrics \
-   BAIT_SET_NAME=${picard_intervals} \
-   BAIT_INTERVALS=${picard_intervals} \
-   TARGET_INTERVALS=${picard_intervals} \
-   REFERENCE_SEQUENCE=${ref_fasta} \
-   INPUT=${bam} \
-   OUTPUT=${sample_id}.realign_hs_metrics
-  """
-  }
-
-  /*
-
-  process filtered_hs_metrics {
-  // hybrid-selection (HS) metrics
-   label "picard"
-
-   tag "${sample_id}"
-
-   input:
-    path ref_fasta
-    path ref_fasta_fai
-    path bwa_index
-    path ref_fasta_dict
-    path picard_intervals
-    tuple sample_id, path(bam) from temp_qc_filter_bam
-
-   output:
-    tuple sample_id, "${sample_id}.filtered_hs_metrics" 
-  
-   publishDir params.output, overwrite: true
-   
-   memory "32G"
-
-   script:
-   """
-   java -Xmx${task.memory.toGiga()}g -jar /opt/picard.jar \
-   CollectHsMetrics \
-   BAIT_SET_NAME=${picard_intervals} \
-   BAIT_INTERVALS=${picard_intervals} \
-   TARGET_INTERVALS=${picard_intervals} \
-   REFERENCE_SEQUENCE=${ref_fasta} \
-   INPUT=${bam} \
-   OUTPUT=${sample_id}.filtered_hs_metrics
-  """
-  }
-  /*
- These fail with "Sequence dictionaries are not the same size (0, 84)"
-  process consensus_hs_metrics {
-  // hybrid-selection (HS) metrics
-   label "picard"
-
-   tag "${sample_id}"
-
-   input:
-    path ref_fasta
-    path ref_fasta_fai
-    path bwa_index
-    
-    path picard_intervals
-    tuple sample_id, path(bam) from temp_qc_consensus_bam
-
-   output:
-    tuple sample_id, "${sample_id}.consensus_hs_metrics"
-   publishDir params.output, overwrite: true
-   
-   memory "32G"
-
-   script:
-   """
-   java -Xmx${task.memory.toGiga()}g -jar /opt/picard.jar \
-   CollectHsMetrics \
-   BAIT_SET_NAME=${picard_intervals} \
-   BAIT_INTERVALS=${picard_intervals} \
-   TARGET_INTERVALS=${picard_intervals} \
-   REFERENCE_SEQUENCE=${ref_fasta} \
-   INPUT=${bam} \
-   OUTPUT=${sample_id}.consensus_hs_metrics
-  """
-  }
-  process sorted_filtered_hs_metrics {
-  // hybrid-selection (HS) metrics
-   label "picard"
-
-   tag "${sample_id}"
-
-   input:
-    path ref_fasta
-    path ref_fasta_fai
-    path bwa_index
-    
-    path picard_intervals
-    tuple sample_id, path(bam) from temp_qc_sorted_filter_bam
-
-   output:
-    tuple sample_id, "${sample_id}.sorted_filtered_hs_metrics" 
-  
-   publishDir params.output, overwrite: true
-   
-   memory "32G"
-
-   script:
-   """
-   java -Xmx${task.memory.toGiga()}g -jar /opt/picard.jar \
-   CollectHsMetrics \
-   BAIT_SET_NAME=${picard_intervals} \
-   BAIT_INTERVALS=${picard_intervals} \
-   TARGET_INTERVALS=${picard_intervals} \
-   REFERENCE_SEQUENCE=${ref_fasta} \
-   INPUT=${bam} \
-   OUTPUT=${sample_id}.sorted_filtered_hs_metrics
-  """
-  }
-  */
-  
+   OUTPUT=${sample_id}.${bam_type}.hs_metrics
+
+"""
+}
 /*
-  process mark_duplicates {
-
-   label "picard"
-
-   tag "${sample_id}"
-
-   input:
-    tuple sample_id, path(bam) from dup_final_bam_ch
-
-   output:
-    tuple sample_id, "${sample_id}.final_dup_metrics" into dup_metrics
-    tuple sample_id, path("${sample_id}.final_rmdup.bam") into rmdup_bam
-  
-   publishDir params.output, overwrite: true
-   
-   memory "32G"
-
-   script:
-   """
-   java -Xmx${task.memory.toGiga()}g -jar /opt/picard.jar \
-   MarkDuplicates \
-   INPUT=${bam} \
-   OUTPUT=${sample_id}.final_rmdup.bam \
-   METRICS_FILE=${sample_id}.final_dup_metrics \
-   VALIDATION_STRINGENCY=SILENT \
-   CREATE_INDEX=true 
-  """
-  }
- 
-
- /* process vardict {
-   
-  // -C  #Indicate the chromosome names are just numbers, such as 1, 2, not chr1, chr2
-  //  -F 0  #The hexical to filter reads using samtools. Default: 0x500 (filter 2nd alignments and duplicates).  Use -F 0 to turn it off
-  //  -f 0.000000000001   #The threshold for allele frequency, default: 0.05 or 5%
-  //  -N ${specimen}  #The sample name to be used directly
-  //  -b ${SOURCES[0]} 
-  //  -c 1  #The column for chromosome
-  //  -S 2  #The column for the region start, e.g. gene start
-  //  -E 3  #The column for the region end, e.g. gene end
-  // -g 4  #The column for gene name, or segment annotation
-  //  -r 1  #The minimum # of variant reads, default 2
-  // -q 10  #The phred score for a base to be considered a good call.  Default: 25 (for Illumina), tuple to 10 to match
-  
-   label "vardict"
-
-=======
-   OUTPUT=${sample_id}.${bam_type}.hs_metrics
-
-
    picard -Xmx${task.memory.toGiga()}g -Djava.io.tmpdir=./ \
    CollectInsertSizeMetrics \
    INCLUDE_DUPLICATES=true \
@@ -863,6 +406,7 @@
    HISTOGRAM_FILE=${sample_id}.${bam_type}.insert_size_histogram.pdf
    """
 }
+*/
 
 process fastqc {
   label 'fastqc'
@@ -875,7 +419,7 @@
   publishDir params.output, pattern: "*.html", mode: "copy", overwrite: true
 
   input:
-    set sample_id, file(fastq1), file(fastq2) from fastqc_ch
+    tuple sample_id, file(fastq1), file(fastq2) from fastqc_ch
   output:
     path "fastqc/*", type:"dir" into fastqc_report_ch
 
@@ -886,39 +430,57 @@
   zcat ${fastq1} ${fastq2} | fastqc --quiet -o ${fastqc_path} stdin:${sample_id}
   """
 }
-
+/*
 process mosdepth {
    label 'mosdepth_qc'
->>>>>>> cb7ff83c
    tag "${sample_id}"
    container "quay.io/biocontainers/mosdepth:0.2.9--hbeb723e_0"
    memory '4 GB'
    cpus 4 // per docs, no benefit after 4 threads
  
    input:
-<<<<<<< HEAD
-    tuple sample_id, path(bam) from vardict_final_bam_ch
-    path bed_file
-    path ref_fasta
-    path ref_fasta_dict
-
-   output:
-    tuple sample_id, path("*.vardict.vcf") into vardict_vcf_ch
-=======
       file(bed) from bed_file
-      set val(sample_id), val(bam_type), file(bam), file(bai) from mosdepth_qc_ch
+      tuple val(sample_id), val(bam_type), file(bam), file(bai) from mosdepth_qc_ch
    output:
       file "${sample_id}.${bam_type}.regions.bed.gz"
       file "${sample_id}.${bam_type}.mosdepth.region.dist.txt" into mosdepth_out_ch
->>>>>>> cb7ff83c
 
    publishDir params.output
 
    script:
    """
-<<<<<<< HEAD
+ 
+   mosdepth -t ${task.cpus} --by ${bed} --no-per-base --fast-mode ${sample_id}.${bam_type} ${bam}
+   """
+}
+
+*/
+process multiqc {
+  label 'multiqc'
+  tag "${sample_id}"
+  container 'quay.io/biocontainers/multiqc:1.8--py_2'
+  memory '4 GB'
+  cpus 4
+  input:
+     path('*') from fastqc_report_ch.flatMap().collect()
+     path('*') from hs_metrics_out_ch.flatMap().collect()
+    // path('*') from insert_size_metrics_ch.flatMap().collect()
+     path('*') from histogram_ch.flatMap().collect()
+     //path("*") from mosdepth_out_ch.flatMap().collect()
+
+  output:
+     file "multiqc_report.${params.run_id}.html"
+  publishDir params.output, saveAs: {f -> "multiqc/${f}"}, mode: "copy", overwrite: true
+  script:
+  """
+  multiqc -v -d --filename "multiqc_report.${params.run_id}.html" .
+  """
+}
+
+
+/*
    VarDict \
-   -G ${ref_fasta} \
+   -G ${reference_fasta} \
    -C  \
    -F 0 \
    -f 0.000000000001 \
@@ -953,36 +515,6 @@
 //      base_cov,coverage_metrics=SConscript("bedcov.scons', exports='e assay_items final_bam')
 //      e.Depends([base_cov,coverage_metrics], final_bam)
 //  } 
-=======
-   mosdepth -t ${task.cpus} --by ${bed} --no-per-base --fast-mode ${sample_id}.${bam_type} ${bam}
-   """
-}
-
->>>>>>> cb7ff83c
-
-process multiqc {
-  label 'multiqc'
-  tag "${sample_id}"
-  container 'quay.io/biocontainers/multiqc:1.8--py_2'
-  memory '4 GB'
-  cpus 4
-  input:
-     path('*') from fastqc_report_ch.flatMap().collect()
-     path('*') from hs_metrics_out_ch.flatMap().collect()
-     path('*') from insert_size_metrics_ch.flatMap().collect()
-     path('*') from histogram_ch.flatMap().collect()
-     path("*") from mosdepth_out_ch.flatMap().collect()
-
-<<<<<<< HEAD
-//   */
- 
-=======
-  output:
-     file "multiqc_report.${params.run_id}.html"
-  publishDir params.output, saveAs: {f -> "multiqc/${f}"}, mode: "copy", overwrite: true
-  script:
-  """
-  multiqc -v -d --filename "multiqc_report.${params.run_id}.html" .
-  """
-}
->>>>>>> cb7ff83c
+
+
+//   */