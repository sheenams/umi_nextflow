#!/usr/bin/env nextflow

// Setup the various inputs, defined in nexflow.config
fastq_pair_ch = Channel.fromFilePairs(params.input_folder + '*{1,2}.fastq.gz', flat: true)
                       .view()
                       .into{align_input; fastqc_ch}

// initialize optional downsample_reads to null
params.downsample_reads = null

// Assay specific files
picard_targets = file(params.picard_targets)
picard_baits = file(params.picard_baits)
bed_file = file(params.bed)

// Reference genome is used multiple times
reference_fasta = file(params.ref_fasta)
reference_index = Channel.fromPath(params.ref_index).into { 
  bwa_ref_index;
  bwa_realign_ref_index;
  picard_ref_index;
  qc_ref_index;
  filter_con_ref_index
}


process bwa {
   // Align fastqs
   label 'bwa'
   tag "${sample_id}"

   input:
     file(reference_fasta) from reference_fasta
     file("*") from bwa_ref_index.collect()
     tuple sample_id, file(fastq1), file(fastq2) from align_input
 
   output:
     tuple val(sample_id), file('*.bam') into align_ch
     tuple val(sample_id), val("standard"), file('*.standard.bam'), file('*.bai') into qc_standard_bam

   publishDir params.output, overwrite: true

   cpus 8
   
   script:
   // bwa mem options:
   // -K seed, -C pass tags from FASTQ -> alignment, -Y recommended by GATK?, -p using paired end input
   // seqtk sample options:
   // -s seed
   if ("downsample_reads" in params)
     """
<<<<<<< HEAD
     seqtk mergepe ${fastq1} ${fastq2} > merged.fastq 
     
     sample -k ${params.downsample_reads} -d 10000000 -l 8 --preserve-order merged.fastq \
=======
     seqtk mergepe \
       <(seqtk sample -s 10000000 ${fastq1} ${params.downsample_reads}) \
       <(seqtk sample -s 10000000 ${fastq2} ${params.downsample_reads}) \
>>>>>>> 0d56673a
     | bwa mem \
       -R'@RG\\tID:${sample_id}\\tSM:${sample_id}' \
       -K 10000000 \
       -C \
       -Y \
       -t${task.cpus}  \
       ${reference_fasta} \
       -p - \
       2> log.txt \
     | samtools sort -t${task.cpus} -m4G - -o ${sample_id}.standard.bam
     
     samtools index ${sample_id}.standard.bam
     """
   else
     """
     bwa mem \
       -R'@RG\\tID:${sample_id}\\tSM:${sample_id}' \
       -K 10000000 \
       -C \
       -Y \
       -t${task.cpus}  \
       ${reference_fasta} ${fastq1} ${fastq2} 2> log.txt \
     | samtools sort -t${task.cpus} -m4G - -o ${sample_id}.standard.bam
     
     samtools index ${sample_id}.standard.bam
     """
} 

process sort_bam {
   //  Sort alignment by query name
   label 'picard'
   tag "${sample_id}"

   input: 
     tuple val(sample_id), file(bam) from align_ch

   output:
     tuple val(sample_id), file('*.sorted.bam') into set_mate_ch
     tuple val(sample_id), val("sorted"), file('*.sorted.bam') into temp_qc_sorted_bam

   memory "32GB"

   script:
   """
   picard -Xmx${task.memory.toGiga()}g -Djava.io.tmpdir=./ \
   SortSam \
   I=${bam} \
   O=${sample_id}.sorted.bam \
   SORT_ORDER=queryname
   """
 }

process fgbio_setmateinformation{
  //  Adds and/or fixes mate information on paired-end reads
  // tuples the MQ (mate mapping quality), MC (mate cigar string), 
  // ensures all mate-related flag fields are tuple correctly, 
  // and that the mate reference and mate start position are correct.
   label "fgbio"
   tag "${sample_id}"

   input: 
    tuple sample_id, path(bam) from set_mate_ch

   output:
    tuple sample_id, "${sample_id}.mateinfo.bam" into mate_info_bam_ch
    tuple val(sample_id), val("set_mate"), file('*.bam') into temp_qc_mate_bam

   memory "32G"

   publishDir params.output, overwrite: true

   script:
   """
   fgbio -Xmx${task.memory.toGiga()}g -Djava.io.tmpdir=./\
   SetMateInformation \
   --input ${bam} \
   --output ${sample_id}.mateinfo.bam
   """
 }

process fgbio_group_umi {
   // Groups reads together that appear to have come from the same original molecule.
   label "fgbio"
   tag "${sample_id}"

   input: 
    tuple sample_id, path(bam) from mate_info_bam_ch

   output:
     tuple val(sample_id), file('*.grpumi.bam') into grp_umi_bam_ch
     file('*.grpumi.histogram') into histogram_ch

   memory "32G"

   publishDir params.output, overwrite: true

   script:
   """
   fgbio -Xmx${task.memory.toGiga()}g -Djava.io.tmpdir=./\
   GroupReadsByUmi \
   --input=${bam} \
   --output=${sample_id}.grpumi.bam \
   --family-size-histogram=${sample_id}.grpumi.histogram \
   --strategy=adjacency
   """
 }

process fgbio_callconsensus{
   //   Combined each set of reads to generate consensus reads
   //   1. base qualities are adjusted
   //   2. consensus sequence called for all reads with the same UMI, base-by-base.
   //   3. consensus raw base quality is modified by incorporating the probability of an error prior to
   //   calls each end of a pair independently, and does not jointly call bases that overlap within a pair. Insertion or deletion
   //   errors in the reads are not considered in the consensus model.integrating the unique molecular tags
   label 'fgbio'
   tag "${sample_id}"

   input: 
    tuple sample_id, path(bam) from grp_umi_bam_ch

   output:
     tuple val(sample_id), file('*.consensus.bam') into (consensus_bam_ch, qc_consensus_bam)
  
   memory "32G"

   publishDir params.output, overwrite: true

   script:
   """
   fgbio -Xmx${task.memory.toGiga()}g -Djava.io.tmpdir=./\
   CallMolecularConsensusReads \
   --input=${bam} \
   --output=${sample_id}.consensus.bam \
   --min-reads=1 \
   --read-name-prefix=${sample_id} \
   --read-group-id=${sample_id} \
   --error-rate-pre-umi=45 \
   --error-rate-post-umi=40 \
   --min-input-base-quality=10 \
   --output-per-base-tags=true \
   --sort-order=queryname
   """
 }

process fgbio_filterconsensus{
   label "fgbio"
   tag "${sample_id}"

   input: 
     file(reference_fasta) from reference_fasta
     file("*") from filter_con_ref_index.collect()
     tuple val(sample_id), file(bam) from consensus_bam_ch

   output:
     tuple val(sample_id), file('*.filtered_consensus.bam') into (filter_consensus_bam_ch, consensus_fastq_ch, qc_filtered_consensus_bam)

   memory "32G"

   publishDir params.output, overwrite: true

   script:
   """
   fgbio -Xmx${task.memory.toGiga()}g -Djava.io.tmpdir=./\
   FilterConsensusReads \
   --input=${bam} \
   --output=${sample_id}.filtered_consensus.bam \
   --ref=${reference_fasta} \
   --min-reads=2 \
   --max-read-error-rate 0.05 \
   --min-base-quality 10 \
   --max-base-error-rate 0.1 \
   --max-no-call-fraction 0.1
   """
 }

process sort_filter_bam {
   // Sort alignment by query name
   label "picard"
   tag "${sample_id}"

   input: 
    tuple sample_id, path(bam) from filter_consensus_bam_ch

   output:
    //tuple sample_id, "${sample_id}.sorted_filtered.bam" into sorted_filter_consensus_ch 
    tuple sample_id, "${sample_id}.sorted_consensus.bam" into (sorted_consensus_ch, sorted_consensus_fastq_ch,temp_qc_sorted_filter_bam) 
  
   publishDir params.output, overwrite: true
   
   memory "32G"

   script:
   """
   picard -Xmx${task.memory.toGiga()}g -Djava.io.tmpdir=./ \
   SortSam \
   I=${bam} \
   O=${sample_id}.sorted_consensus.bam \
   SORT_ORDER=queryname
   """
 }

process bam_to_fastqs {
   label 'picard'
   tag "${sample_id}"

   input:
    tuple sample_id, path(bam) from sorted_consensus_fastq_ch

   output:
    tuple sample_id, "${sample_id}.fastq" into consensus_fastq
  
   memory "32G"

   script:
   """
   picard -Xmx${task.memory.toGiga()}g -Djava.io.tmpdir=./ \
   SamToFastq \
   I=${bam} \
   FASTQ=${sample_id}.fastq \
   INTERLEAVE=true
   """
 }

 process realign_consensus {
   //-p Assume the first input query file is interleaved paired-end FASTA/Q.
   //-Y use soft clipping for supplementary alignment
   //-K process INT input bases in each batch regardless of nThreads (for reproducibility)
   label "bwa"
   tag "${sample_id}"

   input:
     file(reference_fasta) from reference_fasta
     file("*") from bwa_realign_ref_index.collect()
     tuple val(sample_id), file(fastq) from consensus_fastq

   output:
    tuple sample_id, "${sample_id}.realigned.bam" into realign_ch
    tuple val(sample_id), val("realigned"), file('*realigned.bam'), file('*.bai') into qc_sorted_final_bam

   cpus 8 

   script:
   """
   bwa mem \
   -R "@RG\\tID:${sample_id}\\tSM:${sample_id}" \
   -K 10000000 \
   -p \
   -Y \
   -t ${task.cpus} \
   ${reference_fasta} ${fastq} 2> log.txt \
   | samtools sort -t${task.cpus} -m4G - -o ${sample_id}.realigned.bam
   
   samtools index ${sample_id}.realigned.bam
   """
 }

 process sort_realign_bam {
   //  Sort alignment by query name
   label 'picard'
   tag "${sample_id}"

   input: 
    tuple sample_id, path(bam) from realign_ch

   output:
    tuple sample_id, "${sample_id}.sorted.bam" into (sorted_realign_consensus_ch, temp_qc_realign_bam)
  
   memory "32G"
  
   script:
   """
   picard -Xmx${task.memory.toGiga()}g -Djava.io.tmpdir=./ \
   SortSam \
   I=${bam} \
   O=${sample_id}.sorted.bam \
   SORT_ORDER=queryname
   """
 }

 merge_ch = sorted_realign_consensus_ch.join(sorted_consensus_ch, remainder: true)
 process final_bam {
  //Merge consensus bam (unaligned) with aligned bam
   label 'picard'
   tag "${sample_id}"

   input:
    file(reference_fasta) from reference_fasta
    file("*") from picard_ref_index.collect()
    tuple sample_id, path(sorted_bam), path(sorted_filtered_bam) from merge_ch

   output:
     tuple val(sample_id), val("final"), file('*.final.bam') into qc_final_bam
  
   publishDir params.output, overwrite: true
   memory "32G"

   script:
   """
   picard -Xmx${task.memory.toGiga()}g -Djava.io.tmpdir=./ \
   MergeBamAlignment \
   UNMAPPED=${sorted_filtered_bam} \
   ALIGNED=${sorted_bam} \
   O=${sample_id}.final.bam \
   R=${reference_fasta} \
   VALIDATION_STRINGENCY=SILENT \
   SORT_ORDER=coordinate
   """
 }

// ######### QC ######### //

// Combine channels for quality here
// into a single quality_ch for processing below.

//qc_consensus_bam,
//qc_filtered_consensus_bam

qc_sorted_final_bam.mix(qc_standard_bam)
            .into{ hs_metrics_ch; mosdepth_qc_ch } 


process quality_metrics {
   label 'picard'
   tag "${sample_id}"

   input:
     file(picard_targets) from picard_targets
     file(picard_baits) from picard_baits
     file(reference_fasta) from reference_fasta
     file("*") from qc_ref_index.collect()
     tuple val(sample_id), val(bam_type), file(bam), file(bai) from hs_metrics_ch

   output:
     path("${sample_id}.${bam_type}.hs_metrics") into hs_metrics_out_ch
     path("${sample_id}.${bam_type}.insert_size_metrics") into insert_size_metrics_ch

   publishDir params.output, overwrite: true
   
   memory "32G"

   script:
   """
 
   picard -Xmx${task.memory.toGiga()}g -Djava.io.tmpdir=./ \
   CollectHsMetrics \
   TARGET_INTERVALS=${picard_targets} \
   BAIT_INTERVALS=${picard_baits} \
   REFERENCE_SEQUENCE=${reference_fasta} \
   INPUT=${bam} \
   OUTPUT=${sample_id}.${bam_type}.hs_metrics 

   picard -Xmx${task.memory.toGiga()}g -Djava.io.tmpdir=./ \
   CollectInsertSizeMetrics \
   INCLUDE_DUPLICATES=true \
   INPUT=${bam} \
   OUTPUT=${sample_id}.${bam_type}.insert_size_metrics \
   HISTOGRAM_FILE=${sample_id}.${bam_type}.insert_size_histogram.pdf
   """
}

process fastqc {
  label 'fastqc'
  tag "${sample_id}"

  input:
    tuple sample_id, file(fastq1), file(fastq2) from fastqc_ch

  output:
    path "fastqc/*", type:"dir" into fastqc_report_ch

  cpus 2

  memory '8 GB'

  publishDir params.output, pattern: "*.html", mode: "copy", overwrite: true

  script:
  fastqc_path = "fastqc/${sample_id}/"
  """
  mkdir -p ${fastqc_path}
  zcat ${fastq1} ${fastq2} | fastqc --quiet -o ${fastqc_path} stdin:${sample_id}
  """
}

process mosdepth {
   label 'mosdepth'
   tag "${sample_id}"

   input:
      file(bed) from bed_file
      tuple val(sample_id), val(bam_type), file(bam), file(bai) from mosdepth_qc_ch
   output:
      file "${sample_id}.${bam_type}.regions.bed.gz"
      file "${sample_id}.${bam_type}.mosdepth.region.dist.txt" into mosdepth_out_ch
 
   memory '4 GB'
 
   cpus 4 // per docs, no benefit after 4 threads
 
   publishDir params.output

   script:
   """
   mosdepth -t ${task.cpus} --by ${bed} --no-per-base --fast-mode ${sample_id}.${bam_type} ${bam}
   """
}


process multiqc {
  label 'multiqc'

  input:
     path('*') from fastqc_report_ch.flatMap().collect()
     path('*') from hs_metrics_out_ch.flatMap().collect()
     path('*') from insert_size_metrics_ch.flatMap().collect()
     path('*') from histogram_ch.flatMap().collect()
     path("*") from mosdepth_out_ch.flatMap().collect()

  output:
     file "multiqc_report.${params.run_id}.html"
     file "multiqc_report.${params.run_id}_data/multiqc_data.json"
     file "qc_summary.${params.run_id}_mqc.csv"

  memory '4 GB'
  cpus 4

  publishDir params.output, saveAs: {f -> "multiqc/${f}"}, mode: "copy", overwrite: true

  script:
  """
  multiqc -d --filename "multiqc_report_pre.${params.run_id}.html" .
  preprocess_qc.py picard multiqc_report_pre.${params.run_id}_data/multiqc_data.json qc_summary.${params.run_id}_mqc.csv
  rm -rf multiqc_report_pre.${params.run_id}_data
  multiqc -d -e general_stats --filename "multiqc_report.${params.run_id}.html" .
  """
}


/*
   VarDict \
   -G ${reference_fasta} \
   -C  \
   -F 0 \
   -f 0.000000000001 \
   -N ${sample_id} \
   -b ${bam} \
   -c 1 \
   -S 2 \
   -E 3 \
   -g 4 \
   -r 1 \
   -q 1 \
   -VS SILENT \
   -th ${task.cpus} \
   ${bed_file} |
   teststrandbias.R | 
   var2vcf_valid.pl \
   -N ${sample_id} \
   -f 0.000000000001 \
   > ${sample_id}.vardict.vcf
   """
 }
 
*/<|MERGE_RESOLUTION|>--- conflicted
+++ resolved
@@ -49,15 +49,9 @@
    // -s seed
    if ("downsample_reads" in params)
      """
-<<<<<<< HEAD
-     seqtk mergepe ${fastq1} ${fastq2} > merged.fastq 
-     
-     sample -k ${params.downsample_reads} -d 10000000 -l 8 --preserve-order merged.fastq \
-=======
      seqtk mergepe \
        <(seqtk sample -s 10000000 ${fastq1} ${params.downsample_reads}) \
        <(seqtk sample -s 10000000 ${fastq2} ${params.downsample_reads}) \
->>>>>>> 0d56673a
      | bwa mem \
        -R'@RG\\tID:${sample_id}\\tSM:${sample_id}' \
        -K 10000000 \
