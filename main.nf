#!/usr/bin/env nextflow

// Setup the various inputs, defined in nexflow.config
fastq_pair_ch = Channel.fromFilePairs(params.input_folder + '*{1,2}.fastq.gz', flat: true)
                       .view()
                       .into{align_input; fastqc_ch}

// initialize optional downsample_reads to null
params.downsample_reads = null

// Assay specific files
picard_targets = file(params.picard_targets)
picard_baits = file(params.picard_baits)
bed_file = file(params.bed)

// Reference genome is used multiple times
reference_fasta = file(params.ref_fasta)
reference_index = Channel.fromPath(params.ref_index).into { 
  bwa_ref_index;
  bwa_realign_ref_index;
  picard_ref_index;
  qc_ref_index;
  filter_con_ref_index
}


process bwa {
   // Align fastqs
   label 'bwa'
   tag "${sample_id}"

   input:
     file(reference_fasta) from reference_fasta
     file("*") from bwa_ref_index.collect()
     tuple sample_id, file(fastq1), file(fastq2) from align_input
 
   output:
     tuple val(sample_id), file('*.bam') into align_ch
     tuple val(sample_id), val("standard"), file('*.standard.bam'), file('*.bai') into qc_standard_bam
     //"standar" bam is coordinate sorted for use in QC metrics and IGV
   publishDir params.output, overwrite: true

   cpus 8
   
   script:
   // bwa mem options:
   // -K seed, -C pass tags from FASTQ -> alignment, -Y recommended by GATK?, -p using paired end input
   // seqtk sample options:
   // -s seed
   if ("downsample_reads" in params)
     """
     seqtk mergepe \
       <(seqtk sample -s 10000000 ${fastq1} ${params.downsample_reads}) \
       <(seqtk sample -s 10000000 ${fastq2} ${params.downsample_reads}) \
     | bwa mem \
       -R'@RG\\tID:${sample_id}\\tSM:${sample_id}' \
       -K 10000000 \
       -C \
       -Y \
       -t${task.cpus}  \
       ${reference_fasta} \
       -p - \
       2> log.txt \
     | samtools sort -t${task.cpus} -m4G - -o ${sample_id}.standard.bam
     
     samtools index ${sample_id}.standard.bam
     """
   else
     """
     bwa mem \
       -R'@RG\\tID:${sample_id}\\tSM:${sample_id}' \
       -K 10000000 \
       -C \
       -Y \
       -t${task.cpus}  \
       ${reference_fasta} ${fastq1} ${fastq2} 2> log.txt \
     | samtools sort -t${task.cpus} -m4G - -o ${sample_id}.standard.bam
     
     samtools index ${sample_id}.standard.bam
     """
} 

process sort_bam {
   //  Sort alignment by query name
   label 'picard'
   tag "${sample_id}"

   input: 
     tuple val(sample_id), file(bam) from align_ch

   output:
     tuple val(sample_id), file('*.sorted.bam') into set_mate_ch
     // sorted bam is queryname sorted, fgbio requirement 
     tuple val(sample_id), val("sorted"), file('*.sorted.bam') into temp_qc_sorted_bam

   memory "32GB"

   script:
   """
   picard -Xmx${task.memory.toGiga()}g -Djava.io.tmpdir=./ \
   SortSam \
   I=${bam} \
   O=${sample_id}.sorted.bam \
   SORT_ORDER=queryname
   """
 }

process fgbio_setmateinformation{
  //  Adds and/or fixes mate information on paired-end reads
  // tuples the MQ (mate mapping quality), MC (mate cigar string), 
  // ensures all mate-related flag fields are tuple correctly, 
  // and that the mate reference and mate start position are correct.
   label "fgbio"
   tag "${sample_id}"

   input: 
    tuple sample_id, path(bam) from set_mate_ch

   output:
    tuple sample_id, "${sample_id}.mateinfo.bam" into mate_info_bam_ch
    tuple val(sample_id), val("set_mate"), file('*.bam') into temp_qc_mate_bam

   memory "32G"

   publishDir params.output, overwrite: true

   script:
   """
   fgbio -Xmx${task.memory.toGiga()}g -Djava.io.tmpdir=./\
   SetMateInformation \
   --input ${bam} \
   --output ${sample_id}.mateinfo.bam
   """
 }

process fgbio_group_umi {
   // Groups reads together that appear to have come from the same original molecule.
   label "fgbio"
   tag "${sample_id}"

   input: 
    tuple sample_id, path(bam) from mate_info_bam_ch

   output:
     tuple val(sample_id), file('*.grpumi.bam') into grp_umi_bam_ch
     file('*.grpumi.histogram') into histogram_ch

   memory "32G"

   publishDir params.output, overwrite: true

   script:
   """
   fgbio -Xmx${task.memory.toGiga()}g -Djava.io.tmpdir=./\
   GroupReadsByUmi \
   --input=${bam} \
   --output=${sample_id}.grpumi.bam \
   --family-size-histogram=${sample_id}.grpumi.histogram \
   --strategy=adjacency
   """
 }

process fgbio_callconsensus{
   //   Combined each set of reads to generate consensus reads
   //   1. base qualities are adjusted
   //   2. consensus sequence called for all reads with the same UMI, base-by-base.
   //   3. consensus raw base quality is modified by incorporating the probability of an error prior to
   //   calls each end of a pair independently, and does not jointly call bases that overlap within a pair. Insertion or deletion
   //   errors in the reads are not considered in the consensus model.integrating the unique molecular tags
   label 'fgbio'
   tag "${sample_id}"

   input: 
    tuple sample_id, path(bam) from grp_umi_bam_ch

   output:
<<<<<<< HEAD
     tuple val(sample_id), file('*.consensus.bam') into (consensus_bam_ch, qc_consensus_bam)
     // consensus bam is queryname sorted, fgbio requirement   
=======
     tuple val(sample_id), file('*.consensus.bam') into consensus_bam_ch
  
>>>>>>> e5484dae
   memory "32G"

   publishDir params.output, overwrite: true

   script:
   """
   fgbio -Xmx${task.memory.toGiga()}g -Djava.io.tmpdir=./\
   CallMolecularConsensusReads \
   --input=${bam} \
   --output=${sample_id}.consensus.bam \
   --min-reads=1 \
   --read-name-prefix=${sample_id} \
   --read-group-id=${sample_id} \
   --error-rate-pre-umi=45 \
   --error-rate-post-umi=40 \
   --min-input-base-quality=10 \
   --output-per-base-tags=true \
   --sort-order=queryname
   """
 }

process fgbio_filterconsensus{
   label "fgbio"
   tag "${sample_id}"

   input: 
     file(reference_fasta) from reference_fasta
     file("*") from filter_con_ref_index.collect()
     tuple val(sample_id), file(bam) from consensus_bam_ch

   output:
     tuple val(sample_id), file('*.filtered_consensus.bam') into filter_consensus_bam_ch

   memory "32G"

   publishDir params.output, overwrite: true

   script:
   """
   fgbio -Xmx${task.memory.toGiga()}g -Djava.io.tmpdir=./\
   FilterConsensusReads \
   --input=${bam} \
   --output=${sample_id}.filtered_consensus.bam \
   --ref=${reference_fasta} \
   --min-reads=2 \
   --max-read-error-rate 0.05 \
   --min-base-quality 10 \
   --max-base-error-rate 0.1 \
   --max-no-call-fraction 0.1
   """
 }

process sort_filter_bam {
   // Sort alignment by query name
   label "picard"
   tag "${sample_id}"

   input: 
    tuple sample_id, path(bam) from filter_consensus_bam_ch

   output:
<<<<<<< HEAD
    //tuple sample_id, "${sample_id}.sorted_filtered.bam" into sorted_filter_consensus_ch 
    tuple sample_id, "${sample_id}.sorted_consensus.bam" into (sorted_consensus_ch, sorted_consensus_fastq_ch,temp_qc_sorted_filter_bam) 
    //sorted_filter_consensus is queryname sorted  
=======
    tuple sample_id, "${sample_id}.sorted_consensus.bam" into (sorted_consensus_ch, sorted_consensus_fastq_ch) 
  
>>>>>>> e5484dae
   publishDir params.output, overwrite: true
   
   memory "32G"

   script:
   """
   picard -Xmx${task.memory.toGiga()}g -Djava.io.tmpdir=./ \
   SortSam \
   I=${bam} \
   O=${sample_id}.sorted_consensus.bam \
   SORT_ORDER=queryname
   """
 }

process bam_to_fastqs {
   label 'picard'
   tag "${sample_id}"

   input:
    tuple sample_id, path(bam) from sorted_consensus_fastq_ch

   output:
    tuple sample_id, "${sample_id}.fastq" into consensus_fastq
  
   memory "32G"

   script:
   """
   picard -Xmx${task.memory.toGiga()}g -Djava.io.tmpdir=./ \
   SamToFastq \
   I=${bam} \
   FASTQ=${sample_id}.fastq \
   INTERLEAVE=true
   """
 }

 process realign_consensus {
   //-p Assume the first input query file is interleaved paired-end FASTA/Q.
   //-Y use soft clipping for supplementary alignment
   //-K process INT input bases in each batch regardless of nThreads (for reproducibility)
   label "bwa"
   tag "${sample_id}"

   input:
     file(reference_fasta) from reference_fasta
     file("*") from bwa_realign_ref_index.collect()
     tuple val(sample_id), file(fastq) from consensus_fastq

   output:
    tuple sample_id, "${sample_id}.realigned.bam" into realign_ch
    tuple val(sample_id), val("realigned"), file('*realigned.bam'), file('*.bai') into qc_sorted_final_bam
    //"realigned" bam is coordinate sorted, for QC and IGV viewing
   cpus 8 

   script:
   """
   bwa mem \
   -R "@RG\\tID:${sample_id}\\tSM:${sample_id}" \
   -K 10000000 \
   -p \
   -Y \
   -t ${task.cpus} \
   ${reference_fasta} ${fastq} 2> log.txt \
   | samtools sort -t${task.cpus} -m4G - -o ${sample_id}.realigned.bam
   
   samtools index ${sample_id}.realigned.bam
   """
 }

 process sort_realign_bam {
   //  Sort alignment by query name
   label 'picard'
   tag "${sample_id}"

   input: 
    tuple sample_id, path(bam) from realign_ch

   output:
<<<<<<< HEAD
    tuple sample_id, "${sample_id}.sorted.bam" into (sorted_realign_consensus_ch, temp_qc_realign_bam)
    // sorted_realign_consensus_ch is queryname sorted  
=======
    tuple sample_id, "${sample_id}.sorted.bam" into sorted_realign_consensus_ch
  
>>>>>>> e5484dae
   memory "32G"
  
   script:
   """
   picard -Xmx${task.memory.toGiga()}g -Djava.io.tmpdir=./ \
   SortSam \
   I=${bam} \
   O=${sample_id}.sorted.bam \
   SORT_ORDER=queryname
   """
 }

 merge_ch = sorted_realign_consensus_ch.join(sorted_consensus_ch, remainder: true)

 process final_bam {
  //Merge consensus bam (unaligned) with aligned bam, which is queryname sorted
   label 'picard'
   tag "${sample_id}"

   input:
    file(reference_fasta) from reference_fasta
    file("*") from picard_ref_index.collect()
    tuple sample_id, path(sorted_bam), path(sorted_filtered_bam) from merge_ch

   output:
     tuple val(sample_id), val("final"), file('*.final.bam') into qc_final_bam
     file('*.bai')

   publishDir params.output, overwrite: true
   memory "32G"

   script:
   """
   picard -Xmx${task.memory.toGiga()}g -Djava.io.tmpdir=./ \
   MergeBamAlignment \
   UNMAPPED=${sorted_filtered_bam} \
   ALIGNED=${sorted_bam} \
   O=${sample_id}.final.bam \
   R=${reference_fasta} \
   VALIDATION_STRINGENCY=SILENT \
   SORT_ORDER=coordinate
   CREATE_INDEX=true
   """
 }

// ######### QC ######### //

// Combine channels for quality here
// into a single quality_ch for processing below.

//qc_consensus_bam,
//qc_filtered_consensus_bam

qc_final_bam.mix(qc_standard_bam)
            .into{ hs_metrics_ch; mosdepth_qc_ch } 


process quality_metrics {
   label 'picard'
   tag "${sample_id}"

   input:
     file(picard_targets) from picard_targets
     file(picard_baits) from picard_baits
     file(reference_fasta) from reference_fasta
     file("*") from qc_ref_index.collect()
     tuple val(sample_id), val(bam_type), file(bam), file(bai) from hs_metrics_ch

   output:
     path("${sample_id}.${bam_type}.hs_metrics") into hs_metrics_out_ch
     path("${sample_id}.${bam_type}.insert_size_metrics") into insert_size_metrics_ch

   publishDir params.output, overwrite: true
   
   memory "32G"

   script:
   """
 
   picard -Xmx${task.memory.toGiga()}g -Djava.io.tmpdir=./ \
   CollectHsMetrics \
   TARGET_INTERVALS=${picard_targets} \
   BAIT_INTERVALS=${picard_baits} \
   COVERAGE_CAP=100000 \
   REFERENCE_SEQUENCE=${reference_fasta} \
   INPUT=${bam} \
   OUTPUT=${sample_id}.${bam_type}.hs_metrics 

   picard -Xmx${task.memory.toGiga()}g -Djava.io.tmpdir=./ \
   CollectInsertSizeMetrics \
   INCLUDE_DUPLICATES=true \
   INPUT=${bam} \
   OUTPUT=${sample_id}.${bam_type}.insert_size_metrics \
   HISTOGRAM_FILE=${sample_id}.${bam_type}.insert_size_histogram.pdf
   """
}

process fastqc {
  label 'fastqc'
  tag "${sample_id}"

  input:
    tuple sample_id, file(fastq1), file(fastq2) from fastqc_ch

  output:
    path "fastqc/*", type:"dir" into fastqc_report_ch

  cpus 2

  memory '8 GB'

  publishDir params.output, pattern: "*.html", mode: "copy", overwrite: true

  script:
  fastqc_path = "fastqc/${sample_id}/"
  """
  mkdir -p ${fastqc_path}
  zcat ${fastq1} ${fastq2} | fastqc --quiet -o ${fastqc_path} stdin:${sample_id}
  """
}

process mosdepth {
   label 'mosdepth'
   tag "${sample_id}"

   input:
      file(bed) from bed_file
      tuple val(sample_id), val(bam_type), file(bam), file(bai) from mosdepth_qc_ch
   output:
      file "${sample_id}.${bam_type}.regions.bed.gz"
      file "${sample_id}.${bam_type}.mosdepth.region.dist.txt" into mosdepth_out_ch
 
   memory '4 GB'
 
   cpus 4 // per docs, no benefit after 4 threads
 
   publishDir params.output

   script:
   """
   mosdepth -t ${task.cpus} --by ${bed} --no-per-base --fast-mode ${sample_id}.${bam_type} ${bam}
   """
}


process multiqc {
  label 'multiqc'

  input:
     path('*') from fastqc_report_ch.flatMap().collect()
     path('*') from hs_metrics_out_ch.flatMap().collect()
     path('*') from insert_size_metrics_ch.flatMap().collect()
     path('*') from histogram_ch.flatMap().collect()
     path("*") from mosdepth_out_ch.flatMap().collect()

  output:
     file "multiqc_report.${params.run_id}.html"
     file "multiqc_report.${params.run_id}_data/multiqc_data.json"
     file "qc_summary.${params.run_id}_mqc.csv"

  memory '4 GB'
  cpus 4

  publishDir params.output, saveAs: {f -> "multiqc/${f}"}, mode: "copy", overwrite: true

  script:
  """
  multiqc -d --filename "multiqc_report_pre.${params.run_id}.html" .
  preprocess_qc.py picard multiqc_report_pre.${params.run_id}_data/multiqc_data.json qc_summary.${params.run_id}_mqc.csv
  rm -rf multiqc_report_pre.${params.run_id}_data
  multiqc -d -e general_stats --filename "multiqc_report.${params.run_id}.html" .
  """
}


/*
   VarDict \
   -G ${reference_fasta} \
   -C  \
   -F 0 \
   -f 0.000000000001 \
   -N ${sample_id} \
   -b ${bam} \
   -c 1 \
   -S 2 \
   -E 3 \
   -g 4 \
   -r 1 \
   -q 1 \
   -VS SILENT \
   -th ${task.cpus} \
   ${bed_file} |
   teststrandbias.R | 
   var2vcf_valid.pl \
   -N ${sample_id} \
   -f 0.000000000001 \
   > ${sample_id}.vardict.vcf
   """
 }
 
*/<|MERGE_RESOLUTION|>--- conflicted
+++ resolved
@@ -174,13 +174,8 @@
     tuple sample_id, path(bam) from grp_umi_bam_ch
 
    output:
-<<<<<<< HEAD
-     tuple val(sample_id), file('*.consensus.bam') into (consensus_bam_ch, qc_consensus_bam)
-     // consensus bam is queryname sorted, fgbio requirement   
-=======
      tuple val(sample_id), file('*.consensus.bam') into consensus_bam_ch
-  
->>>>>>> e5484dae
+
    memory "32G"
 
    publishDir params.output, overwrite: true
@@ -242,14 +237,10 @@
     tuple sample_id, path(bam) from filter_consensus_bam_ch
 
    output:
-<<<<<<< HEAD
     //tuple sample_id, "${sample_id}.sorted_filtered.bam" into sorted_filter_consensus_ch 
-    tuple sample_id, "${sample_id}.sorted_consensus.bam" into (sorted_consensus_ch, sorted_consensus_fastq_ch,temp_qc_sorted_filter_bam) 
+    tuple sample_id, "${sample_id}.sorted_consensus.bam" into (sorted_consensus_ch, sorted_consensus_fastq_ch)
     //sorted_filter_consensus is queryname sorted  
-=======
-    tuple sample_id, "${sample_id}.sorted_consensus.bam" into (sorted_consensus_ch, sorted_consensus_fastq_ch) 
-  
->>>>>>> e5484dae
+
    publishDir params.output, overwrite: true
    
    memory "32G"
@@ -328,13 +319,9 @@
     tuple sample_id, path(bam) from realign_ch
 
    output:
-<<<<<<< HEAD
-    tuple sample_id, "${sample_id}.sorted.bam" into (sorted_realign_consensus_ch, temp_qc_realign_bam)
-    // sorted_realign_consensus_ch is queryname sorted  
-=======
     tuple sample_id, "${sample_id}.sorted.bam" into sorted_realign_consensus_ch
-  
->>>>>>> e5484dae
+    // sorted_realign_consensus_ch is queryname sorted    
+
    memory "32G"
   
    script:
